--- conflicted
+++ resolved
@@ -56,12 +56,8 @@
 # n_layer = 24
 # n_embd = 2048
 # ctx_len = 4096
-<<<<<<< HEAD
-# MODEL_NAME = 'RWKV-4-Pile-3B-20221005-7348'
-=======
 
 # MODEL_NAME = '600'
->>>>>>> 78363823
 # n_layer = 32
 # n_embd = 2560
 # ctx_len = 1024
@@ -74,11 +70,8 @@
 
 args.RUN_DEVICE = "cuda"  # 'cpu' (already very fast) // 'cuda'
 # how many layers to offload to cuda, smaller number is slower, but uses less vram. // n_layer
-<<<<<<< HEAD
-=======
 args.cudalayers = 12
 args.FLOAT_MODE = "bf16"  # fp32 // bf16 (saves VRAM, slightly less accurate)
->>>>>>> 78363823
 
 args.FLOAT_MODE = "bf16"  # fp32 // bf16 (saves VRAM, slightly less accurate)
 
