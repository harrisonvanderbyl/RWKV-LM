--- conflicted
+++ resolved
@@ -282,7 +282,6 @@
 
         sr = torch.sigmoid(r)
 
-<<<<<<< HEAD
         # Enforce bf16 type for kv, as this can be mis init
         # when being called directly via inference
         if k.dtype != torch.bfloat16:
@@ -290,10 +289,7 @@
         if v.dtype != torch.bfloat16:
             v = v.to(torch.bfloat16)
 
-        return k, v, sr
-=======
         return k, v, sr, xxx
->>>>>>> 3c6821fc
 
     @JITModMethod
     @TCompileMax
@@ -303,18 +299,13 @@
     @JITModMethod
     @TCompileBaseline
     def forward(self, x, last_state: TimeMixState):
-<<<<<<< HEAD
-        k, v, sr = self._forward_kvsr(x, last_state)
-
         # Enforce bf16 for self.time_first
         # as this can be mis init when being called directly via inference
         if self.time_first.dtype != torch.bfloat16:
             self.time_first = self.time_first.to(torch.bfloat16)
 
         # Perform the WKV op via cuda code
-=======
         k, v, sr, xxx = self._forward_kvsr(x, last_state)
->>>>>>> 3c6821fc
         y, new_wkv_state = wkv_op(self.time_decay, self.time_first,
                                   k, v, last_state.wkv_state)
         
@@ -774,13 +765,8 @@
         return -1
 
     @TCompileBaseline
-<<<<<<< HEAD
-    def forward(self, idx: torch.Tensor, last_shift_states: torch.Tensor = None,
-                last_wkv_states: torch.Tensor = None):
-=======
     def forward(self, idx: torch.Tensor, last_att_shift_states: torch.Tensor, last_ffn_shift_states: torch.Tensor,
                 last_wkv_states: torch.Tensor):
->>>>>>> 3c6821fc
         B, T = idx.size()
         assert T <= self.ctx_len, "Cannot forward, model ctx_len is exhausted."
 
@@ -796,7 +782,7 @@
                 x.device, x.dtype
             )
         else:
-            cur_bs_list = BlockStateList(last_shift_states, last_wkv_states)
+            cur_bs_list = BlockStateList(last_att_shift_states,last_ffn_shift_states, last_wkv_states)
 
         # Avoid using the zip operation, as torch.compile throws an exception on it
         # with `zip not reconized as a valid function`
@@ -805,11 +791,6 @@
         #         zip(self.blocks,
         #             BlockStateList(last_shift_states, last_wkv_states))):
         # ---
-<<<<<<< HEAD
-=======
-
-        bs_list = BlockStateList(last_att_shift_states,last_ffn_shift_states, last_wkv_states)
->>>>>>> 3c6821fc
         for i in range(len(self.blocks)):
             block = self.blocks[i]
             last_state = cur_bs_list[i]
@@ -1084,13 +1065,8 @@
             # Normal operations without BPTT
             segment_size = self.ctx_len
             for i in range(segment_count):
-<<<<<<< HEAD
                 if i < segment_count-1 and is_training_run:
-                    total_loss, new_shift_states, new_wkv_states, steps = deepspeed_checkpoint(
-=======
-                if i < segment_count-1:
                     total_loss, new_att_shift_states, new_ffn_shift_states, new_wkv_states, steps = deepspeed_checkpoint(
->>>>>>> 3c6821fc
                         checkpointed_step,
                         idx[:, i * segment_size:(i + 1) * segment_size],
                         targets[:, i * segment_size:(i + 1) * segment_size],
