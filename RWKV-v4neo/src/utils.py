--- conflicted
+++ resolved
@@ -58,21 +58,6 @@
         lastChar = int(x[-1])
 
         probs = F.softmax(out, dim=-1)
-<<<<<<< HEAD
-        if os.environ["RWKV_RUN_DEVICE"] == "cpu":
-            probs = probs.numpy()
-            sorted_probs = np.sort(probs)[::-1]
-            cumulative_probs = np.cumsum(sorted_probs)
-            cutoff = float(sorted_probs[np.argmax(
-                cumulative_probs > top_p_usual)])
-            probs[probs < cutoff] = 0
-            if temperature != 1.0:
-                probs = probs.pow(1.0 / temperature)
-            probs = probs / np.sum(probs)
-            out = np.random.choice(a=len(probs), p=probs)
-            return out
-        else:
-=======
 
         if self.charMode:
             if self.itos[lastChar] == '\n':
@@ -95,7 +80,6 @@
             out = np.random.choice(a=len(probs), p=probs)
             return out
         else:
->>>>>>> 78363823
             sorted_probs = torch.sort(probs, descending=True)[0]
             cumulative_probs = torch.cumsum(sorted_probs, dim=-1).cpu().numpy()
             cutoff = float(sorted_probs[np.argmax(
